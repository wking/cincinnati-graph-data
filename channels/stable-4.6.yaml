--- conflicted
+++ resolved
@@ -1,10 +1,5 @@
 name: stable-4.6
 versions:
-<<<<<<< HEAD
-- 4.6.1
-=======
-
 - 4.6.1
 
-- 4.6.3
->>>>>>> 9af34fe7
+- 4.6.3